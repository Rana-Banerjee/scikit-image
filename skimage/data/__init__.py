--- conflicted
+++ resolved
@@ -1058,7 +1058,6 @@
     return np.load(_fetch('data/lfw_subset.npy'))
 
 
-<<<<<<< HEAD
 def skin():
     """Microscopy image of dermis and epidermis (skin layers).
 
@@ -1081,7 +1080,8 @@
     skin : (960, 1280, 3) RGB image of uint8
     """
     return _load('data/skin.jpg')
-=======
+
+
 def brain():
     """Subset of data from the University of North Carolina Volume Rendering
     Test Data Set.
@@ -1101,5 +1101,4 @@
     .. [1] https://graphics.stanford.edu/data/voldata/
 
     """
-    return _load("data/brain.tiff")
->>>>>>> cd5c1a73
+    return _load("data/brain.tiff")